--- conflicted
+++ resolved
@@ -19,16 +19,6 @@
 * [Set up a local BigchainDB node for development, experimenting and testing](dev-and-test/index.html)
 * [Set up and run a BigchainDB cluster](clusters.html)
 
-There are some old RethinkDB-based deployment instructions as well:
-
-<<<<<<< HEAD
-* [Deploy a bare-bones RethinkDB-based node on Azure](appendices/azure-quickstart-template.html)
-=======
-* [Deploy a RethinkDB-based testing cluster on AWS](appendices/aws-testing-cluster.html)
->>>>>>> c8e2f594
-
-Instructions for setting up a client will be provided once there's a public test net.
-
 
 ## Can I Help?
 
