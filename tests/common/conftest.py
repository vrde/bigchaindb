--- conflicted
+++ resolved
@@ -144,16 +144,10 @@
 
 
 @pytest.fixture
-<<<<<<< HEAD
 def utx(user_input, user_output):
-    from bigchaindb.common.transaction import Transaction, Asset
-    return Transaction(Transaction.CREATE, Asset(), [user_input],
+    from bigchaindb.common.transaction import Transaction
+    return Transaction(Transaction.CREATE, {'data': None}, [user_input],
                        [user_output])
-=======
-def utx(user_ffill, user_cond):
-    from bigchaindb.common.transaction import Transaction
-    return Transaction(Transaction.CREATE, {'data': None}, [user_ffill], [user_cond])
->>>>>>> 9319583a
 
 
 @pytest.fixture
@@ -162,25 +156,14 @@
 
 
 @pytest.fixture
-<<<<<<< HEAD
 def transfer_utx(user_output, user2_output, utx):
     from bigchaindb.common.transaction import (Input, TransactionLink,
-                                               Transaction, Asset)
+                                               Transaction)
     user_output = user_output.to_dict()
     input = Input(utx.outputs[0].fulfillment,
                   user_output['public_keys'],
                   TransactionLink(utx.id, 0))
-    return Transaction('TRANSFER', Asset(), [input], [user2_output])
-=======
-def transfer_utx(user_cond, user2_cond, utx):
-    from bigchaindb.common.transaction import (Fulfillment, TransactionLink,
-                                               Transaction)
-    user_cond = user_cond.to_dict()
-    ffill = Fulfillment(utx.conditions[0].fulfillment,
-                        user_cond['owners_after'],
-                        TransactionLink(utx.id, 0))
-    return Transaction('TRANSFER', {'id': utx.id}, [ffill], [user2_cond])
->>>>>>> 9319583a
+    return Transaction('TRANSFER', {'id': utx.id}, [input], [user2_output])
 
 
 @pytest.fixture
