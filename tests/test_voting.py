import pytest
from collections import Counter

from bigchaindb.core import Bigchain
from bigchaindb.voting import Voting, INVALID, VALID, UNDECIDED


################################################################################
# Tests for checking vote eligibility


def test_partition_eligible_votes():
    class TestVoting(Voting):
        @classmethod
        def verify_vote_signature(cls, vote):
            if vote['node_pubkey'] == 'invalid sig':
                return False
            if vote['node_pubkey'] == 'value error':
                raise ValueError()
            return True

    voters = ['valid', 'invalid sig', 'value error', 'not in set']
    votes = [{'node_pubkey': k} for k in voters]

    el, inel = TestVoting.partition_eligible_votes(votes, voters[:-1])
    assert el == [votes[0]]
    assert inel == votes[1:]


################################################################################
# Test vote counting


def test_count_votes():
    class TestVoting(Voting):
        @classmethod
        def verify_vote_schema(cls, vote):
            return vote['node_pubkey'] != 'malformed'

    voters = (['cheat', 'cheat', 'says invalid', 'malformed'] +
              ['kosher' + str(i) for i in range(10)])

    votes = [Bigchain(v).vote('block', 'a', True) for v in voters]
    votes[2]['vote']['is_block_valid'] = False
    # Incorrect previous block subtracts from n_valid and adds to n_invalid
    votes[-1]['vote']['previous_block'] = 'z'

    assert TestVoting.count_votes(votes) == {
        'counts': {
            'n_valid': 9,    # 9 kosher votes
            'n_invalid': 4,  # 1 cheat, 1 invalid, 1 malformed, 1 rogue prev block
        },
        'cheat': [votes[:2]],
        'malformed': [votes[3]],
        'previous_block': 'a',
        'other_previous_block': {'z': 1},
    }


def test_must_agree_prev_block():
    class TestVoting(Voting):
        @classmethod
        def verify_vote_schema(cls, vote):
            return True

    voters = 'abcd'
    votes = [Bigchain(v).vote('block', 'a', True) for v in voters]
    votes[0]['vote']['previous_block'] = 'b'
    votes[1]['vote']['previous_block'] = 'c'
    assert TestVoting.count_votes(votes) == {
        'counts': {
            'n_valid': 2,
            'n_invalid': 2,
        },
        'previous_block': 'a',
        'other_previous_block': {'b': 1, 'c': 1},
        'malformed': [],
        'cheat': [],
    }


################################################################################
# Tests for vote decision making


DECISION_TESTS = [dict(
    zip(['n_voters', 'n_valid', 'n_invalid'], t))
    for t in [
         (1,          1,         1),
         (2,          2,         1),
         (3,          2,         2),
         (4,          3,         2),
         (5,          3,         3),
         (6,          4,         3),
         (7,          4,         4),
         (8,          5,         4),
    ]
]


@pytest.mark.parametrize('kwargs', DECISION_TESTS)
def test_decide_votes_valid(kwargs):
    kwargs = kwargs.copy()
    kwargs['n_invalid'] = 0
    assert Voting.decide_votes(**kwargs) == VALID
    kwargs['n_valid'] -= 1
    assert Voting.decide_votes(**kwargs) == UNDECIDED


@pytest.mark.parametrize('kwargs', DECISION_TESTS)
def test_decide_votes_invalid(kwargs):
    kwargs = kwargs.copy()
    kwargs['n_valid'] = 0
    assert Voting.decide_votes(**kwargs) == INVALID
    kwargs['n_invalid'] -= 1
    assert Voting.decide_votes(**kwargs) == UNDECIDED


################################################################################
# Actions - test state transitions


@pytest.mark.parametrize('n_voters', range(8))
def test_vote_actions(n_voters):
    """
    * Legal transitions are UNDECIDED -> [VALID|INVALID] only
    * Block is never left UNDECIDED after voting
    * Accomodates rogues on previous block / invalid schema
    """
    class TestVoting(Voting):
        @classmethod
        def verify_vote_schema(cls, vote):
            return type(vote['vote']['is_block_valid']) == bool

        @classmethod
        def verify_vote_signature(cls, vote):
            return True

    keyring = 'abcdefghijklmnopqrstuvwxyz'[:n_voters]
    block = {'id': 'block', 'block': {'voters': keyring}}
    state = UNDECIDED
    todo = [(state, [], [])]

    def branch(p, r):
        todo.append((state, votes, votes + [{
            'node_pubkey': keyring[len(votes)],
            'vote': {'previous_block': p, 'is_block_valid': r}
        }]))

    while todo:
        prev_state, prev_votes, votes = todo.pop(0)
        results = Counter(v['vote']['is_block_valid'] for v in votes)
        prev_blocks = Counter(v['vote']['previous_block'] for v in votes)
        majority = n_voters // 2 + 1
        honest = (len(votes) == majority and len(prev_blocks) == 1 and
                  not results['lol'] and len(results) == 1)
        closed = len(votes) == n_voters

        # Test legal transition
        if votes:
            state = TestVoting.block_election(block, votes, keyring)['status']
            assert prev_state in [state, UNDECIDED]

        # Test that decision has been reached
        if honest or closed:
            assert state != UNDECIDED or n_voters == 0

        if closed:
            continue

        # Can accomodate more votes, add them to the todo list.
        # This vote is the good case
        branch('A', True)
        # This vote disagrees on previous block
        branch('B', True)
        # This vote says the block is invalid
        branch('A', False)
        # This vote is invalid
        branch('A', 'lol')


################################################################################
# Tests for vote signature


def test_verify_vote_signature_passes(b):
    vote = b.vote('block', 'a', True)
    assert Voting.verify_vote_signature(vote)
    vote['signature'] = ''
    assert not Voting.verify_vote_signature(vote)


################################################################################
# Tests for vote schema


def test_verify_vote_schema(b):
    vote = b.vote('b' * 64, 'a' * 64, True)
    assert Voting.verify_vote_schema(vote)
    vote = b.vote('b' * 64, 'a', True)
    assert not Voting.verify_vote_schema(vote)
<<<<<<< HEAD


################################################################################
# block_election tests
# A more thorough test will follow  as part of #1217


def test_block_election(b):

    class TestVoting(Voting):
        @classmethod
        def verify_vote_signature(cls, vote):
            return True

        @classmethod
        def verify_vote_schema(cls, vote):
            return True

    keyring = 'abc'
    block = {'id': 'xyz', 'block': {'voters': 'ab'}}
    votes = [{
        'node_pubkey': c,
        'vote': {'is_block_valid': True, 'previous_block': 'a'}
    } for c in 'abc']

    assert TestVoting.block_election(block, votes, keyring) == {
        'status': VALID,
        'block_id': 'xyz',
        'counts': {'n_agree_prev_block': 2, 'n_valid': 2, 'n_invalid': 0},
        'ineligible': [votes[-1]],
        'cheat': [],
        'malformed': [],
    }
=======
    vote = b.vote('b', 'a' * 64, True)
    assert not Voting.verify_vote_schema(vote)
>>>>>>> f858fc8f
<|MERGE_RESOLUTION|>--- conflicted
+++ resolved
@@ -199,12 +199,12 @@
     assert Voting.verify_vote_schema(vote)
     vote = b.vote('b' * 64, 'a', True)
     assert not Voting.verify_vote_schema(vote)
-<<<<<<< HEAD
+    vote = b.vote('b', 'a' * 64, True)
+    assert not Voting.verify_vote_schema(vote)
 
 
 ################################################################################
 # block_election tests
-# A more thorough test will follow  as part of #1217
 
 
 def test_block_election(b):
@@ -228,12 +228,10 @@
     assert TestVoting.block_election(block, votes, keyring) == {
         'status': VALID,
         'block_id': 'xyz',
-        'counts': {'n_agree_prev_block': 2, 'n_valid': 2, 'n_invalid': 0},
+        'counts': {'n_valid': 2, 'n_invalid': 0},
         'ineligible': [votes[-1]],
         'cheat': [],
         'malformed': [],
-    }
-=======
-    vote = b.vote('b', 'a' * 64, True)
-    assert not Voting.verify_vote_schema(vote)
->>>>>>> f858fc8f
+        'previous_block': 'a',
+        'other_previous_block': {},
+    }