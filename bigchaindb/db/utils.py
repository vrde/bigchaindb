--- conflicted
+++ resolved
@@ -53,14 +53,12 @@
     r.db(dbname).table('backlog')\
         .index_create('assignee__transaction_timestamp', [r.row['assignee'], r.row['transaction']['timestamp']])\
         .run(conn)
-<<<<<<< HEAD
+
     # compound index to order votes by block id and node
     r.db(dbname).table('votes').index_create('block_and_voter',
                                              [r.row['vote']['voting_for_block'], r.row['node_pubkey']]).run(conn)
-    # secondary index for payload hash
-=======
+
     # secondary index for payload data by UUID
->>>>>>> 471f032c
     r.db(dbname).table('bigchain')\
         .index_create('payload_uuid', r.row['block']['transactions']['transaction']['data']['uuid'], multi=True)\
         .run(conn)
