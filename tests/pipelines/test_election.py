--- conflicted
+++ resolved
@@ -15,11 +15,7 @@
     e = election.Election()
 
     # create blocks with transactions
-<<<<<<< HEAD
-    tx1 = Transaction.create([b.me], [user_pk])
-=======
-    tx1 = Transaction.create([b.me], [([user_vk], 1)])
->>>>>>> 795467c0
+    tx1 = Transaction.create([b.me], [([user_pk], 1)])
     test_block = b.create_block([tx1])
 
     # simulate a federation with four voters
@@ -48,11 +44,7 @@
     e = election.Election()
 
     # create blocks with transactions
-<<<<<<< HEAD
-    tx1 = Transaction.create([b.me], [user_pk])
-=======
-    tx1 = Transaction.create([b.me], [([user_vk], 1)])
->>>>>>> 795467c0
+    tx1 = Transaction.create([b.me], [([user_pk], 1)])
     test_block = b.create_block([tx1])
 
     # simulate a federation with four voters
@@ -82,11 +74,7 @@
     e = election.Election()
 
     # create blocks with transactions
-<<<<<<< HEAD
-    tx1 = Transaction.create([b.me], [user_pk])
-=======
-    tx1 = Transaction.create([b.me], [([user_vk], 1)])
->>>>>>> 795467c0
+    tx1 = Transaction.create([b.me], [([user_pk], 1)])
     test_block = b.create_block([tx1])
 
     # simulate a federation with four voters
@@ -115,11 +103,7 @@
     e = election.Election()
 
     # create blocks with transactions
-<<<<<<< HEAD
-    tx1 = Transaction.create([b.me], [user_pk])
-=======
-    tx1 = Transaction.create([b.me], [([user_vk], 1)])
->>>>>>> 795467c0
+    tx1 = Transaction.create([b.me], [([user_pk], 1)])
     test_block = b.create_block([tx1])
 
     e.requeue_transactions(test_block)
@@ -147,12 +131,8 @@
     # write two blocks
     txs = []
     for i in range(100):
-<<<<<<< HEAD
-        tx = Transaction.create([b.me], [user_pk], {'msg': random.random()})
-=======
-        tx = Transaction.create([b.me], [([user_vk], 1)],
+        tx = Transaction.create([b.me], [([user_pk], 1)],
                                 {'msg': random.random()})
->>>>>>> 795467c0
         tx = tx.sign([b.me_private])
         txs.append(tx)
 
@@ -161,12 +141,8 @@
 
     txs = []
     for i in range(100):
-<<<<<<< HEAD
-        tx = Transaction.create([b.me], [user_pk], {'msg': random.random()})
-=======
-        tx = Transaction.create([b.me], [([user_vk], 1)],
+        tx = Transaction.create([b.me], [([user_pk], 1)],
                                 {'msg': random.random()})
->>>>>>> 795467c0
         tx = tx.sign([b.me_private])
         txs.append(tx)
 
