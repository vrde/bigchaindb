--- conflicted
+++ resolved
@@ -1,14 +1,4 @@
 #!/bin/bash
 
-docker build -t bigchaindb/mongodb:3.3 .
-
-<<<<<<< HEAD
-docker push bigchaindb/mongodb:3.2
-
-# For Tendermint
-
-# docker build -t bigchaindb/mongodb:unstable-tmt . -f Dockerfile-TMT
-# docker push bigchaindb/mongodb:unstable-tmt
-=======
-docker push bigchaindb/mongodb:3.3
->>>>>>> 5bfa8e29
+docker build -t bigchaindb/localmongodb:1.0 .
+docker push bigchaindb/localmongodb:1.0