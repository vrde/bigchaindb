--- conflicted
+++ resolved
@@ -605,11 +605,7 @@
             asset_ids (:obj:`list` of :obj:`str`): A list of asset_ids to
                 retrieve from the database.
 
-<<<<<<< HEAD
-        Returs:
-=======
-        Returns:
->>>>>>> 45a10a25
+        Returns:
             list: The list of assets returned from the database.
         """
         return backend.query.get_assets(self.connection, asset_ids)
@@ -622,7 +618,6 @@
             assets (:obj:`list` of :obj:`dict`): A list of assets to write to
                 the database.
         """
-<<<<<<< HEAD
         return backend.query.write_assets(self.connection, assets)
 
     def text_search(self, search, *, limit=0):
@@ -634,7 +629,4 @@
         for asset in assets:
             tx, status = self.get_transaction(asset['id'], True)
             if status == self.TX_VALID:
-                yield asset
-=======
-        return backend.query.write_assets(self.connection, assets)
->>>>>>> 45a10a25
+                yield asset